--- conflicted
+++ resolved
@@ -841,7 +841,6 @@
     * Adds X.509 certificate SHA-256 thumbprint (x5t#S256) matching to
       JWKMatcher.
 
-<<<<<<< HEAD
 version 5.13 (2018-07-17)
     * Updates the RSAEncrypter to enable the Content Encryption Key (CEK) to
       be passed directly (iss #266).
@@ -849,8 +848,7 @@
       JWE by passing the content encryption key (CEK) directly. The that mode
       the JWE algorithm checks for "alg":"dir" and encrypted key not being
       present will be skipped.
-=======
-version 5.13 (2018-07-15)
+
+version 5.14 (2018-07-20)
     * Adds new com.nimbusds.jose.jwk.gen package with RSA, EC and octet
       sequence JWK generators (iss #268).
->>>>>>> a142c4ea
