--- conflicted
+++ resolved
@@ -3,24 +3,7 @@
          xmlns:xsi="http://www.w3.org/2001/XMLSchema-instance"
          xsi:schemaLocation="http://maven.apache.org/POM/4.0.0 http://maven.apache.org/maven-v4_0_0.xsd">
 
-<<<<<<< HEAD
-	<modelVersion>4.0.0</modelVersion>
-    
-	<parent>
-		<groupId>org.sonatype.oss</groupId>
-		<artifactId>oss-parent</artifactId>
-		<version>7</version>
-	</parent>
-    
-	<groupId>com.nimbusds</groupId>
-	<artifactId>nimbus-jose-jwt</artifactId>
-	<version>2.26.2-SNAPSHOT</version>
-	<packaging>jar</packaging>
-    
-	<name>Nimbus JOSE+JWT</name>
-	<description>
-=======
-    <modelVersion>4.0.0</modelVersion>
+<modelVersion>4.0.0</modelVersion>
 
     <parent>
         <groupId>org.sonatype.oss</groupId>
@@ -35,7 +18,6 @@
 
     <name>Nimbus JOSE+JWT</name>
     <description>
->>>>>>> 8126f678
         Java library for Javascript Object Signing and Encryption (JOSE) and
         JSON Web Tokens (JWT)
     </description>
